# https://taskfile.dev
# to install `go install github.com/go-task/task/v3/cmd/task@latest`

version: "3"

interval: 200ms

vars:
  NAME: "nex"

tasks:  
  agent:
    dir: agent/cmd/nex-agent
    sources:
      - "*.go"
    cmds:
      - go build -tags netgo -ldflags '-extldflags "-static"'

  clean:
    cmds:
      - rm -f nex/nex
      - rm -f rootfs.ext4.gz
      - sudo killall -9 nex || true
      - sudo killall -9 nex-agent || true
      - sudo killall -9 firecracker || true
      - sudo rm -rf /opt/cni/bin/*
      - sudo rm -rf /var/lib/cni/*
      - sudo rm -rf /etc/cni/conf.d/*
      - sudo rm -f /tmp/rootfs-*
      - sudo rm -f /tmp/.firecracker.*
      - sudo rm -rf /tmp/pnats
      - sudo rm -f /tmp/*.js
      - sudo rm -rf /tmp/*-spec
      - sudo rm -rf /tmp/*-spec-nex-conf.json
      - sudo rm -rf /tmp/*-spec-nex-wd
      - sudo rm -rf /tmp/rootfs-*.ext4
      - sudo rm -rf /tmp/*-rootfs.ext4
      - sudo rm -rf /tmp/workload-*
      - sudo rm -rf /tmp/*-non-existent-nex-resource-dir

  nex:
    dir: nex
    sources:
      - "*.go"
    cmds:
<<<<<<< HEAD
#      - go build -tags netgo -ldflags '-extldflags "-static"'
    - go build
=======
      - go build -tags netgo,debug -ldflags '-extldflags "-static"'
>>>>>>> 3fcbab48

  rootfs:
    dir: nex
    sources:
      - "*.go"
    cmds:
      - sudo ./nex fs --agent ../agent/cmd/nex-agent/nex-agent
      - gunzip rootfs.ext4.gz
    deps:
      [agent, nex]

  noop-workload-provider:
    dir: examples/workload_provider_plugins/noop
    sources:
      - "*.go"
    cmds:    
      - go build -buildmode=plugin

  noop-hostservice-provider:
    dir: examples/host_services_plugins/noop
    sources:
      - "*.go"
    cmds:
      - go build -buildmode=plugin

  echo-service:
    dir: examples/echoservice
    sources:
      - "*.go"
    cmds:
      - go build -tags netgo -ldflags '-extldflags "-static"'

  unit-test:
    deps: [clean]
    cmds:
      - go test $(go list ./... | grep -v spec)

  test:
    deps: [clean, agent]
    cmds:         
      - sudo go run github.com/onsi/ginkgo/v2/ginkgo -r --randomize-all --randomize-suites --vv --trace --keep-going ./spec #--cover --coverprofile=.coverage-report.out
      - mv spec _spec
      - go test -tags netgo -ldflags '-extldflags "-static"'-v -race ./...
      - mv _spec spec
  
  otel_start:
    dir: _scripts/otel
    cmds:
      - docker compose up -d
  
  otel_stop:
    dir: _scripts/otel
    cmds:
      - docker compose down

  build:
    deps: [agent, nex, echo-service]<|MERGE_RESOLUTION|>--- conflicted
+++ resolved
@@ -43,12 +43,7 @@
     sources:
       - "*.go"
     cmds:
-<<<<<<< HEAD
-#      - go build -tags netgo -ldflags '-extldflags "-static"'
-    - go build
-=======
-      - go build -tags netgo,debug -ldflags '-extldflags "-static"'
->>>>>>> 3fcbab48
+      - go build
 
   rootfs:
     dir: nex
