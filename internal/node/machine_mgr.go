package nexnode

import (
	"context"
	"encoding/json"
	"errors"
	"fmt"
	"log/slog"
	"os"
	"os/exec"
	"path"
	"strconv"
	"strings"
	"sync"
	"sync/atomic"
	"time"

	cloudevents "github.com/cloudevents/sdk-go"
	"github.com/google/uuid"
	"github.com/nats-io/nats.go"
	"github.com/nats-io/nkeys"
	agentapi "github.com/synadia-io/nex/internal/agent-api"
	controlapi "github.com/synadia-io/nex/internal/control-api"
	"go.opentelemetry.io/otel/attribute"
	"go.opentelemetry.io/otel/codes"
	"go.opentelemetry.io/otel/metric"
	"go.opentelemetry.io/otel/trace"
)

const (
	EventSubjectPrefix      = "$NEX.events"
	LogSubjectPrefix        = "$NEX.logs"
	WorkloadCacheBucketName = "NEXCACHE"

	defaultHandshakeTimeoutMillis = 5000

	nexTriggerSubject = "x-nex-trigger-subject"
	nexRuntimeNs      = "x-nex-runtime-ns"
)

// The machine manager is responsible for the pool of warm firecracker VMs. This includes starting new
// VMs, stopping VMs, and pulling VMs from the pool on demand
type MachineManager struct {
	closing    uint32
	config     *NodeConfiguration
	kp         nkeys.KeyPair
	log        *slog.Logger
	nc         *nats.Conn
	ncInternal *nats.Conn
	ctx        context.Context
	t          *Telemetry

	allVMs  map[string]*runningFirecracker
	warmVMs chan *runningFirecracker

	handshakes       map[string]string
	handshakeTimeout time.Duration // TODO: make configurable...

	hostServices *HostServices

	stopMutex map[string]*sync.Mutex
	vmsubz    map[string][]*nats.Subscription

	natsStoreDir string
	publicKey    string
}

// Initialize a new machine manager instance to manage firecracker VMs
// and private communications between the host and running Nex agents.
func NewMachineManager(
	ctx context.Context,
	nodeKeypair nkeys.KeyPair,
	publicKey string,
	nc, ncint *nats.Conn,
	config *NodeConfiguration,
	log *slog.Logger,
	telemetry *Telemetry,
) (*MachineManager, error) {
	// Validate the node config
	if !config.Validate() {
		return nil, fmt.Errorf("failed to create new machine manager; invalid node config; %v", config.Errors)
	}

	m := &MachineManager{
		config:           config,
		ctx:              ctx,
		handshakes:       make(map[string]string),
		handshakeTimeout: time.Duration(defaultHandshakeTimeoutMillis * time.Millisecond),
		kp:               nodeKeypair,
		log:              log,
		natsStoreDir:     defaultNatsStoreDir,
		nc:               nc,
		ncInternal:       ncint,
		publicKey:        publicKey,
		t:                telemetry,

		allVMs:  make(map[string]*runningFirecracker),
		warmVMs: make(chan *runningFirecracker, config.MachinePoolSize),

		stopMutex: make(map[string]*sync.Mutex),
		vmsubz:    make(map[string][]*nats.Subscription),
	}

	_, err := m.ncInternal.Subscribe("agentint.handshake", m.handleHandshake)
	if err != nil {
		return nil, err
	}

	_, err = m.ncInternal.Subscribe("agentint.*.events.*", m.handleAgentEvent)
	if err != nil {
		return nil, err
	}

	_, err = m.ncInternal.Subscribe("agentint.*.logs", m.handleAgentLog)
	if err != nil {
		return nil, err
	}

	m.hostServices = NewHostServices(m, m.nc, m.ncInternal, m.log)
	err = m.hostServices.init()
	if err != nil {
		m.log.Warn("Failed to initialize host services.", slog.Any("err", err))
		return nil, err
	}

	return m, nil
}

// Start the machine manager, maintaining the firecracker VM pool
func (m *MachineManager) Start() {
	m.log.Info("Virtual machine manager starting")

	defer func() {
		if r := recover(); r != nil {
			m.log.Debug(fmt.Sprintf("recovered: %s", r))
		}
	}()

	if !m.config.PreserveNetwork {
		err := m.resetCNI()
		if err != nil {
			m.log.Warn("Failed to reset network.", slog.Any("err", err))
		}
	}

	for !m.stopping() {
		select {
		case <-m.ctx.Done():
			return
		default:
			if len(m.warmVMs) == m.config.MachinePoolSize {
				time.Sleep(runloopSleepInterval)
				continue
			}

			vm, err := createAndStartVM(context.TODO(), m.config, m.log)
			if err != nil {
				m.log.Warn("Failed to create VMM for warming pool.", slog.Any("err", err))
				continue
			}

			err = m.setMetadata(vm)
			if err != nil {
				m.log.Warn("Failed to set metadata on VM for warming pool.", slog.Any("err", err))
				continue
			}

			go m.awaitHandshake(vm.vmmID)

			m.allVMs[vm.vmmID] = vm
			m.stopMutex[vm.vmmID] = &sync.Mutex{}
			m.t.vmCounter.Add(m.ctx, 1)

			m.log.Info("Adding new VM to warm pool", slog.Any("ip", vm.ip), slog.String("vmid", vm.vmmID))
			m.warmVMs <- vm // If the pool is full, this line will block until a slot is available.
		}
	}
}

func (m *MachineManager) DeployWorkload(vm *runningFirecracker, request *agentapi.DeployRequest) error {
	bytes, err := json.Marshal(request)
	if err != nil {
		return err
	}

	status := m.ncInternal.Status()
	m.log.Debug("NATS internal connection status",
		slog.String("vmid", vm.vmmID),
		slog.String("status", status.String()))

	vm.deployRequest = request
	vm.namespace = *request.Namespace
	vm.workloadStarted = time.Now().UTC()

	subject := fmt.Sprintf("agentint.%s.deploy", vm.vmmID)
	resp, err := m.ncInternal.Request(subject, bytes, 1*time.Second)
	if err != nil {
		if errors.Is(err, os.ErrDeadlineExceeded) {
			return errors.New("timed out waiting for acknowledgement of workload deployment")
		} else {
			return fmt.Errorf("failed to submit request for workload deployment: %s", err)
		}
	}

	var deployResponse agentapi.DeployResponse
	err = json.Unmarshal(resp.Data, &deployResponse)
	if err != nil {
		return err
	}

	if deployResponse.Accepted {
		if request.SupportsTriggerSubjects() {
			for _, tsub := range request.TriggerSubjects {
				sub, err := m.nc.Subscribe(tsub, m.generateTriggerHandler(vm, tsub, request))
				if err != nil {
					m.log.Error("Failed to create trigger subject subscription for deployed workload",
						slog.String("vmid", vm.vmmID),
						slog.String("trigger_subject", tsub),
						slog.String("workload_type", *request.WorkloadType),
						slog.Any("err", err),
					)
					_ = m.StopMachine(vm.vmmID, true)
					return err
				}

				m.log.Info("Created trigger subject subscription for deployed workload",
					slog.String("vmid", vm.vmmID),
					slog.String("trigger_subject", tsub),
					slog.String("workload_type", *request.WorkloadType),
				)

				m.vmsubz[vm.vmmID] = append(m.vmsubz[vm.vmmID], sub)
			}
		}
	} else {
		_ = m.StopMachine(vm.vmmID, false)
		return fmt.Errorf("workload rejected by agent: %s", *deployResponse.Message)
	}

	m.t.workloadCounter.Add(m.ctx, 1, metric.WithAttributes(attribute.String("workload_type", *vm.deployRequest.WorkloadType)))
	m.t.workloadCounter.Add(m.ctx, 1, metric.WithAttributes(attribute.String("namespace", vm.namespace)), metric.WithAttributes(attribute.String("workload_type", *vm.deployRequest.WorkloadType)))
	m.t.deployedByteCounter.Add(m.ctx, request.TotalBytes)
	m.t.deployedByteCounter.Add(m.ctx, request.TotalBytes, metric.WithAttributes(attribute.String("namespace", vm.namespace)))
	m.t.allocatedVCPUCounter.Add(m.ctx, *vm.machine.Cfg.MachineCfg.VcpuCount)
	m.t.allocatedVCPUCounter.Add(m.ctx, *vm.machine.Cfg.MachineCfg.VcpuCount, metric.WithAttributes(attribute.String("namespace", vm.namespace)))
	m.t.allocatedMemoryCounter.Add(m.ctx, *vm.machine.Cfg.MachineCfg.MemSizeMib)
	m.t.allocatedMemoryCounter.Add(m.ctx, *vm.machine.Cfg.MachineCfg.MemSizeMib, metric.WithAttributes(attribute.String("namespace", vm.namespace)))

	return nil
}

// Stops the machine manager, which will in turn stop all firecracker VMs and attempt to clean
// up any applicable resources. Note that all "stopped" events emitted during a stop are best-effort
// and not guaranteed.
func (m *MachineManager) Stop() error {
	if atomic.AddUint32(&m.closing, 1) == 1 {
		m.log.Info("Virtual machine manager stopping")
		close(m.warmVMs)

		for vmID := range m.allVMs {
			err := m.StopMachine(vmID, true)
			if err != nil {
				m.log.Warn("Failed to stop VM", slog.String("vmid", vmID), slog.String("error", err.Error()))
			}
		}

		m.cleanSockets()
	}

	return nil
}

// Stops a single machine, optionally attempting to gracefully undeploy the running workload.
// Will return an error if called with a non-existent workload/vm ID
func (m *MachineManager) StopMachine(vmID string, undeploy bool) error {
	vm, exists := m.allVMs[vmID]
	if !exists {
		return fmt.Errorf("failed to stop machine %s", vmID)
	}

	mutex := m.stopMutex[vmID]
	mutex.Lock()
	defer mutex.Unlock()

	m.log.Debug("Attempting to stop virtual machine", slog.String("vmid", vmID), slog.Bool("undeploy", undeploy))

	for _, sub := range m.vmsubz[vmID] {
		err := sub.Drain()
		if err != nil {
			m.log.Warn(fmt.Sprintf("failed to drain subscription to subject %s associated with vm %s: %s", sub.Subject, vmID, err.Error()))
		}

		m.log.Debug(fmt.Sprintf("drained subscription to subject %s associated with vm %s", sub.Subject, vmID))
	}

	if vm.deployRequest != nil && undeploy {
		// we do a request here to allow graceful shutdown of the workload being undeployed
		subject := fmt.Sprintf("agentint.%s.undeploy", vm.vmmID)
		_, err := m.ncInternal.Request(subject, []byte{}, 500*time.Millisecond) // FIXME-- allow this timeout to be configurable... 500ms is likely not enough
		if err != nil {
			m.log.Warn("request to undeploy workload via internal NATS connection failed", slog.String("vmid", vm.vmmID), slog.String("error", err.Error()))
			// return err
		}
	}

	vm.shutdown()
	delete(m.allVMs, vmID)
	delete(m.stopMutex, vmID)
	delete(m.vmsubz, vmID)

	_ = m.publishMachineStopped(vm)

	if vm.deployRequest != nil {
		m.t.workloadCounter.Add(m.ctx, -1, metric.WithAttributes(attribute.String("workload_type", *vm.deployRequest.WorkloadType)))
		m.t.workloadCounter.Add(m.ctx, -1, metric.WithAttributes(attribute.String("workload_type", *vm.deployRequest.WorkloadType)), metric.WithAttributes(attribute.String("namespace", vm.namespace)))
		m.t.deployedByteCounter.Add(m.ctx, vm.deployRequest.TotalBytes*-1)
		m.t.deployedByteCounter.Add(m.ctx, vm.deployRequest.TotalBytes*-1, metric.WithAttributes(attribute.String("namespace", vm.namespace)))
	}

	m.t.vmCounter.Add(m.ctx, -1)
	m.t.allocatedVCPUCounter.Add(m.ctx, *vm.machine.Cfg.MachineCfg.VcpuCount*-1)
	m.t.allocatedVCPUCounter.Add(m.ctx, *vm.machine.Cfg.MachineCfg.VcpuCount*-1, metric.WithAttributes(attribute.String("namespace", vm.namespace)))
	m.t.allocatedMemoryCounter.Add(m.ctx, *vm.machine.Cfg.MachineCfg.MemSizeMib*-1)
	m.t.allocatedMemoryCounter.Add(m.ctx, *vm.machine.Cfg.MachineCfg.MemSizeMib*-1, metric.WithAttributes(attribute.String("namespace", vm.namespace)))

	return nil
}

// Looks up a virtual machine by workload/vm ID. Returns nil if machine doesn't exist
func (m *MachineManager) LookupMachine(vmId string) *runningFirecracker {
	vm, exists := m.allVMs[vmId]
	if !exists {
		return nil
	}
	return vm
}

func (m *MachineManager) awaitHandshake(vmid string) {
	timeoutAt := time.Now().UTC().Add(m.handshakeTimeout)

	handshakeOk := false
	for !handshakeOk && !m.stopping() {
		if time.Now().UTC().After(timeoutAt) {
			m.log.Error("Did not receive NATS handshake from agent within timeout.", slog.String("vmid", vmid))
			return
		}

		_, handshakeOk = m.handshakes[vmid]
		time.Sleep(time.Millisecond * agentapi.DefaultRunloopSleepTimeoutMillis)
	}
}

// Called when the node server gets a log entry via internal NATS. Used to
// package and re-mit with additional metadata on $NEX.logs...
func (m *MachineManager) handleAgentLog(msg *nats.Msg) {
	tokens := strings.Split(msg.Subject, ".")
	vmID := tokens[1]

	vm, ok := m.allVMs[vmID]
	if !ok {
		m.log.Warn("Received a log message from an unknown VM.")
		return
	}

	var logentry agentapi.LogEntry
	err := json.Unmarshal(msg.Data, &logentry)
	if err != nil {
		m.log.Error("Failed to unmarshal log entry from agent", slog.Any("err", err))
		return
	}

	m.log.Debug("Received agent log", slog.String("vmid", vmID), slog.String("log", logentry.Text))

	bytes, err := json.Marshal(&emittedLog{
		Text:      logentry.Text,
		Level:     slog.Level(logentry.Level),
		MachineId: vmID,
	})
	if err != nil {
		m.log.Error("Failed to marshal our own log entry", slog.Any("err", err))
		return
	}

	var workload *string
	if vm.deployRequest != nil {
		workload = vm.deployRequest.WorkloadName
	}

	subject := logPublishSubject(vm.namespace, m.publicKey, vmID, workload)
	_ = m.nc.Publish(subject, bytes)
}

// Called when the node server gets an event from the nex agent inside firecracker. The data here is already a fully formed
// cloud event, so all we need to do is unmarshal it, get some metadata, and then republish on $NEX.events...
func (m *MachineManager) handleAgentEvent(msg *nats.Msg) {
	// agentint.{vmid}.events.{type}
	tokens := strings.Split(msg.Subject, ".")
	vmID := tokens[1]

	vm, ok := m.allVMs[vmID]
	if !ok {
		m.log.Warn("Received an event from a VM we don't know about. Rejecting.")
		return
	}

	var evt cloudevents.Event
	err := json.Unmarshal(msg.Data, &evt)
	if err != nil {
		m.log.Error("Failed to deserialize cloudevent from agent", slog.Any("err", err))
		return
	}

	m.log.Info("Received agent event", slog.String("vmid", vmID), slog.String("type", evt.Type()))

	err = PublishCloudEvent(m.nc, vm.namespace, evt, m.log)
	if err != nil {
		m.log.Error("Failed to publish cloudevent", slog.Any("err", err))
		return
	}

	if evt.Type() == agentapi.WorkloadStoppedEventType {
		_ = m.StopMachine(vmID, false)

		evtData, err := evt.DataBytes()
		if err != nil {
			m.log.Error("Failed to read cloudevent data", slog.Any("err", err))
			return
		}

		var workloadStatus *agentapi.WorkloadStatusEvent
		err = json.Unmarshal(evtData, &workloadStatus)
		if err != nil {
			m.log.Error("Failed to unmarshal workload status from cloudevent data", slog.Any("err", err))
			return
		}

		if vm.isEssential() && workloadStatus.Code != 0 {
			m.log.Debug("Essential workload stopped with non-zero exit code",
				slog.String("vmid", vmID),
				slog.String("namespace", *vm.deployRequest.Namespace),
				slog.String("workload", *vm.deployRequest.WorkloadName),
				slog.String("workload_type", *vm.deployRequest.WorkloadType))

			if vm.deployRequest.RetryCount == nil {
				retryCount := uint(0)
				vm.deployRequest.RetryCount = &retryCount
			}

			*vm.deployRequest.RetryCount += 1

			retriedAt := time.Now().UTC()
			vm.deployRequest.RetriedAt = &retriedAt

			req, _ := json.Marshal(&controlapi.DeployRequest{
				Argv:            vm.deployRequest.Argv,
				Description:     vm.deployRequest.Description,
				WorkloadType:    vm.deployRequest.WorkloadType,
				Location:        vm.deployRequest.Location,
				WorkloadJwt:     vm.deployRequest.WorkloadJwt,
				Environment:     vm.deployRequest.EncryptedEnvironment,
				Essential:       vm.deployRequest.Essential,
				RetriedAt:       vm.deployRequest.RetriedAt,
				RetryCount:      vm.deployRequest.RetryCount,
				SenderPublicKey: vm.deployRequest.SenderPublicKey,
				TargetNode:      vm.deployRequest.TargetNode,
				TriggerSubjects: vm.deployRequest.TriggerSubjects,
				JsDomain:        vm.deployRequest.JsDomain,
			})

			nodeID, _ := m.kp.PublicKey()
			subject := fmt.Sprintf("%s.DEPLOY.%s.%s", controlapi.APIPrefix, vm.namespace, nodeID)
			_, err = m.nc.Request(subject, req, time.Millisecond*2500)
			if err != nil {
				m.log.Error("Failed to redeploy essential workload", slog.Any("err", err))
			}
		}
	}
}

// This handshake uses the request pattern to force a full round trip to ensure connectivity is working properly as
// fire-and-forget publishes from inside the firecracker VM could potentially be lost
func (m *MachineManager) handleHandshake(msg *nats.Msg) {
	var req agentapi.HandshakeRequest
	err := json.Unmarshal(msg.Data, &req)
	if err != nil {
		m.log.Error("Failed to handle agent handshake", slog.String("vmid", *req.MachineID), slog.String("message", *req.Message))
		return
	}

	m.log.Info("Received agent handshake", slog.String("vmid", *req.MachineID), slog.String("message", *req.Message))

	_, ok := m.allVMs[*req.MachineID]
	if !ok {
		m.log.Warn("Received agent handshake attempt from a VM we don't know about.")
		return
	}

	resp, _ := json.Marshal(&agentapi.HandshakeResponse{})

	err = msg.Respond(resp)
	if err != nil {
		m.log.Error("Failed to reply to agent handshake", slog.Any("err", err))
		return
	}

	now := time.Now().UTC()
	m.handshakes[*req.MachineID] = now.Format(time.RFC3339)
}

func (m *MachineManager) resetCNI() error {
	m.log.Info("Resetting network")

	err := os.RemoveAll("/var/lib/cni")
	if err != nil {
		return err
	}

	err = os.Mkdir("/var/lib/cni", 0755)
	if err != nil {
		return err
	}

	cmd := exec.Command("bash", "-c", "for name in $(ifconfig -a | sed 's/[ \t].*//;/^\\(lo\\|\\)$/d' | grep veth); do ip link delete $name; done")
	err = cmd.Start()
	if err != nil {
		return err
	}
	err = cmd.Wait()
	if err != nil {
		return err
	}

	return nil
}

// Remove firecracker VM sockets created by this pid
func (m *MachineManager) cleanSockets() {
	dir, err := os.ReadDir(os.TempDir())
	if err != nil {
		m.log.Error("Failed to read temp directory", slog.Any("err", err))
	}

	for _, d := range dir {
		if strings.Contains(d.Name(), fmt.Sprintf(".firecracker.sock-%d-", os.Getpid())) {
			os.Remove(path.Join([]string{"tmp", d.Name()}...))
		}
	}
}

func (m *MachineManager) generateTriggerHandler(vm *runningFirecracker, tsub string, request *agentapi.DeployRequest) func(msg *nats.Msg) {
	return func(msg *nats.Msg) {
		ctx := context.Background()

		ctx, parentSpan := tracer.Start(
			ctx,
			"workload-trigger",
			trace.WithNewRoot(),
			trace.WithSpanKind(trace.SpanKindServer),
			trace.WithAttributes(
				attribute.String("name", *request.WorkloadName),
				attribute.String("namespace", vm.namespace),
				attribute.String("trigger-subject", msg.Subject),
			))
		defer parentSpan.End()

		intmsg := nats.NewMsg(fmt.Sprintf("agentint.%s.trigger", vm.vmmID))
		// TODO: inject tracer context into message header
		intmsg.Data = msg.Data
		intmsg.Header.Add(nexTriggerSubject, msg.Subject)

		_, childSpan := tracer.Start(
			ctx,
			"internal request",
		)
		resp, err := m.ncInternal.RequestMsg(intmsg, time.Millisecond*10000) // FIXME-- make timeout configurable
		childSpan.End()

		parentSpan.AddEvent("Completed internal request")
		if err != nil {
			parentSpan.SetStatus(codes.Error, "Internal trigger request failed")
			parentSpan.RecordError(err)
			m.log.Error("Failed to request agent execution via internal trigger subject",
				slog.Any("err", err),
				slog.String("trigger_subject", tsub),
				slog.String("workload_type", *request.WorkloadType),
				slog.String("vmid", vm.vmmID),
			)

			m.t.functionFailedTriggers.Add(m.ctx, 1)
			m.t.functionFailedTriggers.Add(m.ctx, 1, metric.WithAttributes(attribute.String("namespace", vm.namespace)))
			m.t.functionFailedTriggers.Add(m.ctx, 1, metric.WithAttributes(attribute.String("workload_name", *vm.deployRequest.WorkloadName)))
			_ = m.publishFunctionExecFailed(vm, *request.WorkloadName, tsub, err)
		} else if resp != nil {
			parentSpan.SetStatus(codes.Ok, "Trigger succeeded")
			runtimeNs := resp.Header.Get(nexRuntimeNs)
			m.log.Debug("Received response from execution via trigger subject",
				slog.String("vmid", vm.vmmID),
				slog.String("trigger_subject", tsub),
				slog.String("workload_type", *request.WorkloadType),
				slog.String("function_run_time_nanosec", runtimeNs),
				slog.Int("payload_size", len(resp.Data)),
			)

			runTimeNs64, err := strconv.ParseInt(runtimeNs, 10, 64)
			if err != nil {
				m.log.Warn("failed to log function runtime", slog.Any("err", err))
			}
			_ = m.publishFunctionExecSucceeded(vm, tsub, runTimeNs64)
			parentSpan.AddEvent("published success event")

			m.t.functionTriggers.Add(m.ctx, 1)
			m.t.functionTriggers.Add(m.ctx, 1, metric.WithAttributes(attribute.String("namespace", vm.namespace)))
			m.t.functionTriggers.Add(m.ctx, 1, metric.WithAttributes(attribute.String("workload_name", *vm.deployRequest.WorkloadName)))
			m.t.functionRunTimeNano.Add(m.ctx, runTimeNs64)
			m.t.functionRunTimeNano.Add(m.ctx, runTimeNs64, metric.WithAttributes(attribute.String("namespace", vm.namespace)))
			m.t.functionRunTimeNano.Add(m.ctx, runTimeNs64, metric.WithAttributes(attribute.String("workload_name", *vm.deployRequest.WorkloadName)))

<<<<<<< HEAD
			if len(resp.Data) > 0 {
				err = msg.Respond(resp.Data)
				//_ = tracerProvider.ForceFlush(ctx)
				if err != nil {
					parentSpan.SetStatus(codes.Error, "Failed to respond to trigger subject")
					parentSpan.RecordError(err)
					m.log.Error("Failed to respond to trigger subject subscription request for deployed workload",
						slog.String("vmid", vm.vmmID),
						slog.String("trigger_subject", tsub),
						slog.String("workload_type", *request.WorkloadType),
						slog.Any("err", err),
					)
				}
=======
			err = msg.Respond(resp.Data)
			if err != nil {
				m.log.Error("Failed to respond to trigger subject subscription request for deployed workload",
					slog.String("vmid", vm.vmmID),
					slog.String("trigger_subject", tsub),
					slog.String("workload_type", *request.WorkloadType),
					slog.Any("err", err),
				)
>>>>>>> 49761f66
			}
		}
	}
}

func (m *MachineManager) publishFunctionExecSucceeded(vm *runningFirecracker, tsub string, elapsedNanos int64) error {
	functionExecPassed := struct {
		Name      string `json:"workload_name"`
		Subject   string `json:"trigger_subject"`
		Elapsed   int64  `json:"elapsed_nanos"`
		Namespace string `json:"namespace"`
	}{
		Name:      *vm.deployRequest.WorkloadName,
		Subject:   tsub,
		Elapsed:   elapsedNanos,
		Namespace: vm.namespace,
	}

	cloudevent := cloudevents.NewEvent()
	cloudevent.SetSource(m.publicKey)
	cloudevent.SetID(uuid.NewString())
	cloudevent.SetTime(time.Now().UTC())
	cloudevent.SetType(agentapi.FunctionExecutionSucceededType)
	cloudevent.SetDataContentType(cloudevents.ApplicationJSON)
	_ = cloudevent.SetData(functionExecPassed)

	err := PublishCloudEvent(m.nc, vm.namespace, cloudevent, m.log)
	if err != nil {
		return err
	}

	emitLog := emittedLog{
		Text:      fmt.Sprintf("Function %s execution succeeded (%dns)", functionExecPassed.Name, functionExecPassed.Elapsed),
		Level:     slog.LevelDebug,
		MachineId: vm.vmmID,
	}
	logBytes, _ := json.Marshal(emitLog)

	subject := fmt.Sprintf("%s.%s.%s.%s.%s", LogSubjectPrefix, vm.namespace, m.publicKey, *vm.deployRequest.WorkloadName, vm.vmmID)
	err = m.nc.Publish(subject, logBytes)
	if err != nil {
		m.log.Error("Failed to publish function exec passed log", slog.Any("err", err))
	}

	return m.nc.Flush()
}

func (m *MachineManager) publishFunctionExecFailed(vm *runningFirecracker, workload string, tsub string, origErr error) error {

	functionExecFailed := struct {
		Name      string `json:"workload_name"`
		Subject   string `json:"trigger_subject"`
		Namespace string `json:"namespace"`
		Error     string `json:"error"`
	}{
		Name:      workload,
		Namespace: vm.namespace,
		Subject:   tsub,
		Error:     origErr.Error(),
	}

	cloudevent := cloudevents.NewEvent()
	cloudevent.SetSource(m.publicKey)
	cloudevent.SetID(uuid.NewString())
	cloudevent.SetTime(time.Now().UTC())
	cloudevent.SetType(agentapi.FunctionExecutionFailedType)
	cloudevent.SetDataContentType(cloudevents.ApplicationJSON)
	_ = cloudevent.SetData(functionExecFailed)

	err := PublishCloudEvent(m.nc, vm.namespace, cloudevent, m.log)
	if err != nil {
		return err
	}

	emitLog := emittedLog{
		Text:      "Function execution failed",
		Level:     slog.LevelError,
		MachineId: vm.vmmID,
	}
	logBytes, _ := json.Marshal(emitLog)

	subject := fmt.Sprintf("%s.%s.%s.%s.%s", LogSubjectPrefix, vm.namespace, m.publicKey, *vm.deployRequest.WorkloadName, vm.vmmID)
	err = m.nc.Publish(subject, logBytes)
	if err != nil {
		m.log.Error("Failed to publish function exec failed log", slog.Any("err", err))
	}

	return m.nc.Flush()
}

// publishMachineStopped writes a workload stopped event for the provided firecracker VM
func (m *MachineManager) publishMachineStopped(vm *runningFirecracker) error {
	if vm.deployRequest == nil {
		return errors.New("machine stopped event was not published")
	}

	workloadName := strings.TrimSpace(vm.deployRequest.DecodedClaims.Subject)
	if len(workloadName) > 0 {
		workloadStopped := struct {
			Name   string `json:"name"`
			Reason string `json:"reason,omitempty"`
			VmId   string `json:"vmid"`
		}{
			Name:   workloadName,
			Reason: "Workload shutdown requested",
			VmId:   vm.vmmID,
		}

		cloudevent := cloudevents.NewEvent()
		cloudevent.SetSource(m.publicKey)
		cloudevent.SetID(uuid.NewString())
		cloudevent.SetTime(time.Now().UTC())
		cloudevent.SetType(agentapi.WorkloadStoppedEventType)
		cloudevent.SetDataContentType(cloudevents.ApplicationJSON)
		_ = cloudevent.SetData(workloadStopped)

		err := PublishCloudEvent(m.nc, vm.namespace, cloudevent, m.log)
		if err != nil {
			return err
		}

		emitLog := emittedLog{
			Text:      "Workload stopped",
			Level:     slog.LevelDebug,
			MachineId: vm.vmmID,
		}
		logBytes, _ := json.Marshal(emitLog)

		subject := fmt.Sprintf("%s.%s.%s.%s.%s", LogSubjectPrefix, vm.namespace, m.publicKey, workloadName, vm.vmmID)
		err = m.nc.Publish(subject, logBytes)
		if err != nil {
			m.log.Error("Failed to publish machine stopped event", slog.Any("err", err))
		}

		return m.nc.Flush()
	}

	return nil
}

func (m *MachineManager) setMetadata(vm *runningFirecracker) error {
	return vm.setMetadata(&agentapi.MachineMetadata{
		Message:      agentapi.StringOrNil("Host-supplied metadata"),
		NodeNatsHost: vm.config.InternalNodeHost,
		NodeNatsPort: vm.config.InternalNodePort,
		VmID:         &vm.vmmID,
	})
}

func (m *MachineManager) stopping() bool {
	return (atomic.LoadUint32(&m.closing) > 0)
}

func logPublishSubject(namespace string, node string, vm string, workload *string) string {
	// $NEX.logs.{namespace}.{node}.{vm}[.{workload name}]
	subject := fmt.Sprintf("%s.%s.%s.%s", LogSubjectPrefix, namespace, node, vm)
	if workload != nil {
		subject = fmt.Sprintf("%s.%s", subject, *workload)
	}

	return subject
}<|MERGE_RESOLUTION|>--- conflicted
+++ resolved
@@ -615,7 +615,6 @@
 			m.t.functionRunTimeNano.Add(m.ctx, runTimeNs64, metric.WithAttributes(attribute.String("namespace", vm.namespace)))
 			m.t.functionRunTimeNano.Add(m.ctx, runTimeNs64, metric.WithAttributes(attribute.String("workload_name", *vm.deployRequest.WorkloadName)))
 
-<<<<<<< HEAD
 			if len(resp.Data) > 0 {
 				err = msg.Respond(resp.Data)
 				//_ = tracerProvider.ForceFlush(ctx)
@@ -629,16 +628,7 @@
 						slog.Any("err", err),
 					)
 				}
-=======
-			err = msg.Respond(resp.Data)
-			if err != nil {
-				m.log.Error("Failed to respond to trigger subject subscription request for deployed workload",
-					slog.String("vmid", vm.vmmID),
-					slog.String("trigger_subject", tsub),
-					slog.String("workload_type", *request.WorkloadType),
-					slog.Any("err", err),
-				)
->>>>>>> 49761f66
+
 			}
 		}
 	}
