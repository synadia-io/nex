--- conflicted
+++ resolved
@@ -185,8 +185,7 @@
 		return nil, err
 	}
 
-<<<<<<< HEAD
-	return resp, nil
+	return &envelope.Data, nil
 }
 
 func (c *ControlAPIClient) MonitorLogs(workloadId, level string) (chan *models.Envelope[string], error) {
@@ -235,7 +234,4 @@
 	}
 
 	return ret, nil
-=======
-	return &envelope.Data, nil
->>>>>>> 85f4d3fd
 }