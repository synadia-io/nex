--- conflicted
+++ resolved
@@ -322,14 +322,6 @@
 		return nil, err
 	}
 
-<<<<<<< HEAD
-	err = hostServices.Set(hostServicesRawObjectName, v.newRawObjectTemplate(ctx))
-	if err != nil {
-		return nil, err
-	}
-
-	return hostServices, nil
-=======
 	return v8.NewContext(v.iso, global), nil
 }
 
@@ -377,7 +369,6 @@
 	})
 
 	return bucketFunc, nil
->>>>>>> 1fddd160
 }
 
 func (v *V8) newHTTPObjectTemplate(ctx context.Context) *v8.ObjectTemplate {
